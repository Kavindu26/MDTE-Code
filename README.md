--- conflicted
+++ resolved
@@ -12,10 +12,7 @@
   - Error Condition Testing
   - State Transition Testing
 - **Interactive HTML5 Interfaces**: Creates beautiful web-based test execution environments
-<<<<<<< HEAD
-- **Dark Mode Toggle**: Switch between light and dark themes in the generated web interface
-=======
->>>>>>> bb539db4
+
 - **Comprehensive Reporting**: In-depth code quality analysis with actionable recommendations
 - **Timestamped Output**: Stores results in `generated_YYYYMMDD_HHMMSS` directories
 
